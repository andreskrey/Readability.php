--- conflicted
+++ resolved
@@ -2,12 +2,7 @@
     "Author": "Steven Davidoff Solomon",
     "Direction": null,
     "Excerpt": "The internet giant’s decision to sell its business is plagued with challenges that reveal how unusual deal structures can affect shareholders.",
-<<<<<<< HEAD
-    "Image": "https:\/\/static01.nyt.com\/images\/2016\/07\/30\/business\/db-dealprof\/db-dealprof-videoSixteenByNineJumbo1600.jpg",
-    "Title": "Yahoo’s Sale to Verizon Leaves Shareholders With Little Say"
-=======
     "Image": "https:\/\/static01.nyt.com\/images\/2016\/07\/30\/business\/db-dealprof\/db-dealprof-facebookJumbo.jpg",
     "Title": "Yahoo’s Sale to Verizon Leaves Shareholders With Little Say",
     "SiteName": null
->>>>>>> 67dbce24
 }