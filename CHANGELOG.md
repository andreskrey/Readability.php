--- conflicted
+++ resolved
@@ -4,11 +4,8 @@
 ## Unreleased
 
 - Added `normalizeEntities` flag to convert UTF-8 characters to its HTML Entity equivalent. Fixes bugs on htmls with mixed encoding.
-<<<<<<< HEAD
+- Added more information to the readme.md file
 - New way to create a backup DOM: not creating a backup. In the previous version, the system cloned the $this->dom object to keep it as a backup in order to restart the algorithm with other flags, if needed. This seemed to work until I realized that *sometimes* the backup changes even if we are not touching it. Seems that the `dom` and `backupdom` objects are linked and *some* changes on the dom object reach the bakcupdom object. The new approach consists in deleting the backupdom object and recreating from scratch the dom object. Of course this has a performance impact, but seems to be quite low.
-=======
-- Added more information to the readme.md file
->>>>>>> 405a2ec8
 
 ## [v0.2.0](https://github.com/andreskrey/readability.php/releases/tag/v0.2.0)
 
